{
	"name": "anchor-bankrun",
	"version": "0.2.0",
	"main": "dist/index.js",
	"types": "dist/index.d.ts",
	"files": ["dist/"],
	"license": "MIT",
	"devDependencies": {
		"@coral-xyz/anchor": "^0.28.0",
		"@solana/web3.js": "^1.78.4",
		"@types/bn.js": "^5.1.1",
		"@types/bs58": "^4.0.1",
		"@types/jest": "^29.5.3",
		"@types/node-fetch": "^2.6.4",
		"bs58": "^4.0.1",
		"jest": "^29.6.1",
		"rome": "^12.0.0",
		"solana-bankrun": "^0.2.0",
		"ts-jest": "^29.1.1",
		"ts-node": "^10.9.1",
		"typescript": "^5.0.4"
	},
	"engines": {
		"node": ">= 10"
	},
	"scripts": {
		"fmt": "rome format --write src/index.ts tests/ jest.config.ts tsconfig.json package.json",
		"lint": "rome check src/index.ts tests/ jest.config.ts tsconfig.json package.json",
		"test": "RUST_LOG= jest --runInBand",
		"tsc": "tsc",
		"bumpPatch": "yarn version --no-git-tag-version --patch",
		"bumpMinor": "yarn version --no-git-tag-version --minor",
		"bumpMajor": "yarn version --no-git-tag-version --major"
	},
	"packageManager": "yarn@3.5.1",
<<<<<<< HEAD
	"peerDependencies": {
		"@coral-xyz/anchor": "0.x",
		"@solana/web3.js": "1.x",
		"solana-bankrun": "0.x"
=======
	"dependencies": {
		"@coral-xyz/anchor": "^0.28.0",
		"solana-bankrun": "^0.2.0"
>>>>>>> b7a26408
	}
}<|MERGE_RESOLUTION|>--- conflicted
+++ resolved
@@ -33,15 +33,9 @@
 		"bumpMajor": "yarn version --no-git-tag-version --major"
 	},
 	"packageManager": "yarn@3.5.1",
-<<<<<<< HEAD
 	"peerDependencies": {
 		"@coral-xyz/anchor": "0.x",
 		"@solana/web3.js": "1.x",
 		"solana-bankrun": "0.x"
-=======
-	"dependencies": {
-		"@coral-xyz/anchor": "^0.28.0",
-		"solana-bankrun": "^0.2.0"
->>>>>>> b7a26408
 	}
 }